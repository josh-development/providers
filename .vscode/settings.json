{
	"eslint.validate": ["typescript"],
	"editor.tabSize": 2,
	"editor.useTabStops": true,
	"editor.insertSpaces": false,
	"editor.detectIndentation": false,
	"files.eol": "\n",
<<<<<<< HEAD
  "typescript.tsdk": "node_modules\\typescript\\lib"
=======
	"editor.codeActionsOnSave": {
		"source.fixAll": true,
		"source.fixAll.eslint": true,
		"source.organizeImports": true
	},
	"typescript.tsdk": "node_modules\\typescript\\lib"
>>>>>>> 9b8a1e1e
}<|MERGE_RESOLUTION|>--- conflicted
+++ resolved
@@ -5,14 +5,10 @@
 	"editor.insertSpaces": false,
 	"editor.detectIndentation": false,
 	"files.eol": "\n",
-<<<<<<< HEAD
-  "typescript.tsdk": "node_modules\\typescript\\lib"
-=======
 	"editor.codeActionsOnSave": {
 		"source.fixAll": true,
 		"source.fixAll.eslint": true,
 		"source.organizeImports": true
 	},
 	"typescript.tsdk": "node_modules\\typescript\\lib"
->>>>>>> 9b8a1e1e
 }