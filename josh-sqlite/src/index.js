const Database = require('better-sqlite3');

// Lodash should probably be a core lib but hey, it's useful!
const {
  get: _get,
  set: _set,
  isNil,
  isArray,
  isFunction,
  flatten,
  cloneDeep,
  unset,
} = require('lodash');

// Native imports
const { resolve, sep } = require('path');
const fs = require('fs');

// Custom error codes with stack support.
const Err = require('./error.js');
// , buildQuery
const {
  getPaths,
  serializeData,
  // serialize,
  // isObject,
  // onChange,
} = require('./utils.js');

module.exports = class JoshProvider {
  constructor(options) {
    if (options.inMemory) {
      // This is there for testing purposes, really.
      // But hey, if you want an in-memory database, knock yourself out, kiddo!
      this.db = new Database(':memory:');
      this.name = 'InMemoryJosh';
    } else {
      if (!options.name) throw new Error('Must provide options.name');
      this.dataDir = resolve(process.cwd(), options.dataDir || 'data');

      if (!options.dataDir) {
        if (!fs.existsSync('./data')) {
          fs.mkdirSync('./data');
        }
      }

      this.name = options.name;
      this.validateName();
      this.db = new Database(`${this.dataDir}${sep}josh.sqlite`);
    }
  }

  /**
   * Internal method called on persistent Josh to load data from the underlying database.
   * @param {Map} Josh In order to set data to the Josh, one must be provided.
   * @returns {Promise} Returns the defer promise to await the ready state.
   */
  async init() {
    const table = this.db
      .prepare(
        "SELECT count(*) FROM sqlite_master WHERE type='table' AND name = ?;",
      )
      .get(this.name);
    if (!table['count(*)']) {
      this.db
        .prepare(
          `CREATE TABLE '${this.name}' (key text, path text, value text, PRIMARY KEY('key','path'))`,
        )
        .run();
      this.db.pragma('synchronous = 1');
      if (this.wal) this.db.pragma('journal_mode = wal');
    }
    this.db
      .prepare(
        `CREATE TABLE IF NOT EXISTS 'internal::autonum' (josh TEXT PRIMARY KEY, lastnum INTEGER)`,
      )
      .run();
    const row = this.db
      .prepare("SELECT lastnum FROM 'internal::autonum' WHERE josh = ?")
      .get(this.name);
    if (!row) {
      this.db
        .prepare(
          "INSERT INTO 'internal::autonum' (josh, lastnum) VALUES (?, ?)",
        )
        .run(this.name, 0);
    }

    this.deleteStmt = this.db.prepare(
      `DELETE FROM '${this.name}' WHERE key=@key AND path=@path;`,
    );
    this.insertStmt = this.db.prepare(
      `INSERT INTO '${this.name}' (key, path, value) VALUES (@key, @path, @value);`,
    );

    this.getPaginatedStmt = this.db.prepare(
      `SELECT ROWID, * FROM '${this.name}' WHERE rowid > @lastRowId AND path = '::NULL::' ORDER BY rowid LIMIT @limit;`,
    );

    this.runMany = this.db.transaction((transactions) => {
      for (const [statement, transactionRow] of transactions) {
        statement.run(transactionRow);
      }
    });
    this.isInitialized = true;
  }

  get(key, path) {
    const query = this.db.prepare(
      `SELECT * FROM '${this.name}' WHERE key = ?${
        path ? ' AND path = ?' : " AND path='::NULL::'"
      };`,
    );
    const row = path ? query.get(key, path) : query.get(key);
    return row ? this.parseData(row.value) : undefined;
  }

  getAll() {
    return this.db
      .prepare(`SELECT * FROM '${this.name}' WHERE path='::NULL::';`)
      .all()
      .reduce((acc, row) => {
        acc[row.key] = this.parseData(row.value);
        return acc;
      }, {});
  }

  getMany(keys) {
    return this.db
      .prepare(
        `SELECT * FROM '${this.name}' WHERE key IN (${'?, '
          .repeat(keys.length)
          .slice(0, -2)}) AND path='::NULL::';`,
      )
      .all(keys)
      .reduce((acc, row) => {
        acc[row.key] = this.parseData(row.value);
        return acc;
      }, {});
  }

  random(count = 1) {
    const data = this.db
      .prepare(
        `SELECT * FROM '${
          this.name
        }' WHERE path='::NULL::' ORDER BY RANDOM() LIMIT ${Number(count)};`,
      )
      .all();
    return data.reduce((acc, row) => {
      acc[row.key] = this.parseData(row.value);
      return acc;
    }, {});
  }

  randomKey(count = 1) {
    const data = this.db
      .prepare(
        `SELECT key FROM '${
          this.name
        }' WHERE path='::NULL::' ORDER BY RANDOM() LIMIT ${Number(count)};`,
      )
      .all();
    return data.map((row) => row.key);
  }

  has(key, path) {
    const query = this.db.prepare(
      `SELECT count(*) FROM '${this.name}' WHERE key = ?${
        path ? ' AND path = ?' : "AND path='::NULL::'"
      };`,
    );
    const row = path ? query.get(key, path) : query.get(key);
    return row['count(*)'] === 1;
  }

  /**
   * Retrieves all the indexes (keys) in the database for this Josh, even if they aren't fetched.
   * @return {array<string>} Array of all indexes (keys) in the Josh, cached or not.
   */
  keys() {
    const rows = this.db
      .prepare(`SELECT key FROM '${this.name}' WHERE path='::NULL::';`)
      .all();
    return rows.map((row) => row.key);
  }

  values() {
    const rows = this.db
      .prepare(`SELECT value FROM '${this.name}' WHERE path='::NULL::';`)
      .all();
    return rows.map((row) => this.parseData(row.value));
  }

  /**
   * Retrieves the number of rows in the database for this Josh, even if they aren't fetched.
   * @return {integer} The number of rows in the database.
   */
  count() {
    const data = this.db
      .prepare(`SELECT count(*) FROM '${this.name}' WHERE path='::NULL::';`)
      .get();
    return data['count(*)'];
  }

  set(key, path, val) {
    key = this.keyCheck(key);
    const executions = this.compareData(key, val, path);
    this.runMany(executions);
    return this;
  }

  // TODO: Figure out how to make this similar to GET, make this take an object also.
  setMany(data, overwrite) {
    if (isNil(data) || data.constructor.name !== 'Array') {
      throw new Error('Provided data was not an array of [key, value] pairs.');
    }
    const existingKeys = this.keys();

    this.runMany(
      flatten(
        data
          .filter(([key]) => overwrite || !existingKeys.includes(key))
          .map(([key, value]) => this.compareData(key, value)),
      ),
    );
    return this;
  }

  delete(key, path) {
    this.check(key, 'Object');
    if (!path || path.length === 0) {
      this.db.prepare(`DELETE FROM '${this.name}' WHERE key = ?`).run(key);
      return this;
    }
    const value = this.get(key);
    unset(value, path);
    this.set(key, null, value);
    return this;
  }

  deleteMany(keys) {
    this.db
      .prepare(
        `DELETE FROM '${this.name}' WHERE key IN (${'?, '
          .repeat(keys.length)
          .slice(0, -2)}) AND path='::NULL::';`,
      )
      .run(keys);
    return this;
  }

  clear() {
    this.db.exec(`DELETE FROM '${this.name}'`);
    return this;
  }

  push(key, path, value, allowDupes) {
    this.check(key, 'Array', path);
    const data = this.get(key, path);
    if (!allowDupes && data.indexOf(value) > -1) return this;
    data.push(value);
    this.set(key, path, data);
    return this;
  }

  remove(key, path, val) {
    this.check(key, 'Array', path);
    const data = this.get(key, path);
    const criteria = isFunction(val) ? val : (value) => val === value;
    const index = data.findIndex(criteria);
    if (index > -1) {
      data.splice(index, 1);
    }
    this.set(key, path, data);
    return this;
  }

<<<<<<< HEAD
  includes(key, path = null, val) {
=======
  includes(key, path, val) {
>>>>>>> 2966b6b2
    const data = this.get(key, path);
    const criteria = isFunction(val) ? val : (value) => val === value;
    const index = data.findIndex(criteria);
    return index > -1;
  }

  inc(key, path) {
    this.check(key, ['Number'], path);
    return this.set(key, path, this.get(key, path) + 1);
  }

  dec(key, path) {
    this.check(key, ['Number'], path);
    return this.set(key, path, this.get(key, path) - 1);
  }

  math(key, path, operation, operand) {
    this.check(key, ['Number'], path);
    const base = this.get(key, path);
    let result = null;
    if (base == undefined || operation == undefined || operand == undefined) {
      throw new Err(
        'Math operation requires base, operation and operand',
        'JoshTypeError',
      );
    }
    switch (operation) {
      case 'add':
      case 'addition':
      case '+':
        result = base + operand;
        break;
      case 'sub':
      case 'subtract':
      case '-':
        result = base - operand;
        break;
      case 'mult':
      case 'multiply':
      case '*':
        result = base * operand;
        break;
      case 'div':
      case 'divide':
      case '/':
        result = base / operand;
        break;
      case 'exp':
      case 'exponent':
      case '^':
        result = Math.pow(base, operand);
        break;
      case 'mod':
      case 'modulo':
      case '%':
        result = base % operand;
        break;
      case 'rand':
      case 'random':
        result = Math.floor(Math.random() * Math.floor(operand));
        break;
    }
    return this.set(key, path, result);
  }

  findByValue(path, value) {
    const query = this.db.prepare(
      `SELECT key, value FROM '${this.name}' WHERE value = ?${
        path ? ' AND path = ?' : " AND path = '::NULL::'"
      } LIMIT 1;`,
    );
    const results = path
      ? query.get(serializeData(value), path)
      : query.get(serializeData(value));
    return results ? { [results.key]: this.get(results.key) } : null;
  }

  async findByFunction(fn, path) {
    let lastRowId = 0;
    let finished = false;
    while (!finished) {
      const rows = this.getPaginatedStmt.all({ lastRowId, limit: 10 });
      for (const { key, value } of rows) {
        if (
          await fn(
            path ? _get(this.parseData(value), path) : this.parseData(value),
            key,
          )
        ) {
          finished = true;
          return { key, value: this.parseData(value) };
        }
      }
      lastRowId = rows.length > 0 ? rows[rows.length - 1].rowid : null;
      if (rows.length < 10) finished = true;
    }
    return null;
  }

  filterByValue(path, value) {
    const query = this.db.prepare(
      `SELECT key, value FROM '${this.name}' WHERE value = ?${
        path ? ' AND path = ?' : " AND path = '::NULL::'"
      }`,
    );
    const rows = path
      ? query.all(serializeData(value), path)
      : query.all(serializeData(value));
    return rows.reduce((acc, row) => {
      acc[row.key] = this.get(row.key);
      return acc;
    }, {});
  }

  async filterByFunction(fn, path) {
    let lastRowId = 0;
    let finished = false;
    const returnObject = {};
    while (!finished) {
      const rows = this.getPaginatedStmt.all({ lastRowId, limit: 100 });
      for (const { key, value } of rows) {
        if (
          await fn(
            path ? _get(this.parseData(value), path) : this.parseData(value),
            key,
          )
        ) {
          returnObject[key] = value;
        }
      }
      lastRowId = rows.length > 0 ? rows[rows.length - 1].rowid : null;
      if (rows.length < 100) finished = true;
    }
    return returnObject;
  }

  mapByValue(path) {
    const rows = this.db
      .prepare(`SELECT key, value FROM '${this.name}' WHERE path = ?`)
      .all(path);
    return rows.reduce((acc, row) => [...acc, this.parseData(row.value)], []);
  }

  async mapByFunction(fn) {
    const all = this.getAll();
    const promises = Object.entries(all).map(([key, value]) => fn(value, key));
    return Promise.all(promises);
  }

  someByValue(path, value) {
    const row = this.db
      .prepare(
        `SELECT key FROM '${this.name}' WHERE path = ? AND value = ? LIMIT 1`,
      )
      .get(path, serializeData(value));
    return !isNil(row);
  }

  // TODO: Make this accept async functions
  someByFunction(fn) {
    const rows = this.db
      .prepare(`SELECT key, value FROM '${this.name}' WHERE path = '::NULL::';`)
      .all();
    return rows
      .map((row) => [row.key, this.parseData(row.value)])
      .some(([key, value], _, array) => fn(value, key, array));
  }

  everyByValue(path, value) {
    const row = this.db
      .prepare(
        `SELECT key FROM '${this.name}' WHERE path = ? AND value = ? LIMIT 1`,
      )
      .all(path, serializeData(value));
    return row.length === this.count();
  }

  async everyByFunction(fn) {
    const all = this.getAll();
    let answerCount = 0;
    const entries = Object.entries(all);
    for (const [key, value] of entries) {
      if (await fn(value, key)) {
        answerCount++;
      } else {
        break;
      }
    }
    return answerCount === entries.length;
  }

  autoId() {
    let { lastnum } = this.db
      .prepare("SELECT lastnum FROM 'internal::autonum' WHERE josh = ?")
      .get(this.name);
    lastnum++;
    this.db
      .prepare(
        "INSERT OR REPLACE INTO 'internal::autonum' (josh, lastnum) VALUES (?, ?)",
      )
      .run(this.name, lastnum);
    return lastnum.toString();
  }

  close() {
    return this.db.close();
  }

  destroy() {
    this.clear();
    const transaction = this.db.transaction((run) => {
      for (const stmt of run) {
        this.db.prepare(stmt).run();
      }
    });

    transaction([
      `DROP TABLE IF EXISTS '${this.name}';`,
      `DELETE FROM 'internal::autonum' WHERE josh = '${this.name}';`,
    ]);
    return null;
  }

  /* INTERNAL METHODS */

  keyCheck(key) {
    if (isNil(key) || !['String', 'Number'].includes(key.constructor.name)) {
      throw new Error('josh-sqlite require keys to be strings or numbers.');
    }
    return key.toString();
  }

  /**
   * Internal method used to validate filename/tablename (valid Windows filenames)
   * @private
   */
  validateName() {
    // Do not delete this internal method.
    this.name = this.name.replace(/[^a-z0-9]/gi, '_').toLowerCase();
  }

  parseData(data) {
    try {
      return eval(`(${data})`);
    } catch (err) {
      console.log('Error parsing data : ', err);
      return null;
    }
  }

  /*
   * INTERNAL method to verify the type of a key or property
   * Will THROW AN ERROR on wrong type, to simplify code.
   * @param {string|number} key Required. The key of the element to check
   * @param {string} type Required. The javascript constructor to check
   * @param {string} path Optional. The dotProp path to the property in JOSH.
   */
  // Herefore I indicate that I do understand part of this would be easily resolved with TypeScript but I don't do TS... yet.
  // TODO: OPTIMIZE FOR LESS QUERIES. A LOT less queries. wow this is bad.
  check(key, type, path = null) {
    if (!this.has(key)) {
      throw new Err(
        `The key "${key}" does not exist in JOSH "${this.name}"`,
        'JoshPathError',
      );
    }
    if (!type) return;
    if (!isArray(type)) type = [type];
    if (!isNil(path) && path !== '') {
      this.check(key, 'Object');
      const data = this.get(key);
      if (isNil(_get(data, path))) {
        throw new Err(
          `The property "${path}" in key "${key}" does not exist. Please set() it or ensure() it."`,
          'JoshPathError',
        );
      }
      if (!type.includes(_get(data, path).constructor.name)) {
        throw new Err(
          `The property "${path}" in key "${key}" is not of type "${type.join(
            '" or "',
          )}" in JOSH "${this.name}" 
(key was of type "${_get(data, path).constructor.name}")`,
          'JoshTypeError',
        );
      }
    } else if (!type.includes(this.get(key)).constructor.name) {
      throw new Err(
        `The key "${key}" is not of type "${type.join('" or "')}" in JOSH "${
          this.name
        }" (key was of type "${this.get(key).constructor.name}")`,
        'JoshTypeError',
      );
    }
  }

  // TODO: Check if I can figure out how to get actual NULL values instead of ::NULL::.
  compareData(key, newValue, path) {
    const executions = [];
    const currentData = this.has(key) ? this.get(key) : '::NULL::';
    const currentPaths = getPaths(currentData);
    const paths = path
      ? getPaths(_set(cloneDeep(currentData), path, newValue))
      : getPaths(newValue);

    for (const [currentPath, value] of Object.entries(currentPaths)) {
      if (isNil(paths[currentPath]) || paths[currentPath] !== value) {
        executions.push([this.deleteStmt, { key, path: currentPath }]);
        if (!isNil(paths[currentPath])) {
          executions.push([
            this.insertStmt,
            { key, path: currentPath, value: paths[currentPath] },
          ]);
        }
      }
      delete paths[currentPath];
    }
    for (const [currentPath, value] of Object.entries(paths)) {
      executions.push([this.insertStmt, { key, path: currentPath, value }]);
    }
    return executions;
  }
};<|MERGE_RESOLUTION|>--- conflicted
+++ resolved
@@ -275,12 +275,7 @@
     this.set(key, path, data);
     return this;
   }
-
-<<<<<<< HEAD
   includes(key, path = null, val) {
-=======
-  includes(key, path, val) {
->>>>>>> 2966b6b2
     const data = this.get(key, path);
     const criteria = isFunction(val) ? val : (value) => val === value;
     const index = data.findIndex(criteria);
